--- conflicted
+++ resolved
@@ -1,7 +1,6 @@
 class GeneralConfig:
     def __init__(self, args):
         # General arguments
-<<<<<<< HEAD
         self.input_file = getattr(args, 'input_file', None)
         self.output_folder = getattr(args, 'output_folder', None)
         self.preview = getattr(args, 'preview', None)
@@ -10,17 +9,7 @@
         self.log_file = None
         self.no_prompt = getattr(args, 'no_prompt', None)
         self.worker_count = getattr(args, 'worker_count', None)
-=======
-        self.input_file = args.input_file
-        self.output_folder = args.output_folder
-        self.preview = args.preview
-        self.output_text = args.output_text
-        self.log = args.log
-        self.no_prompt = args.no_prompt
-        self.title_mode = args.title_mode
-        self.worker_count = args.worker_count
-        self.use_pydub_merge = args.use_pydub_merge
->>>>>>> b3cccc59
+        self.use_pydub_merge = getattr(args, 'use_pydub_merge', None)
 
         # Book parser specific arguments
         self.title_mode = getattr(args, 'title_mode', None)
